--- conflicted
+++ resolved
@@ -6,630 +6,6 @@
 
 from stagehand.types.a11y import AccessibilityNode
 
-<<<<<<< HEAD
-=======
-# Custom theme for Rich
-stagehand_theme = Theme(
-    {
-        "info": "cyan",
-        "warning": "yellow",
-        "error": "bold red",
-        "debug": "bold white",
-        "category": "bold blue",
-        "auxiliary": "white",
-        "timestamp": "dim white",
-        "success": "bold white",
-        "pending": "bold yellow",
-        "ellipsis": "bold white",
-    }
-)
-
-# Create console instance with theme
-console = Console(theme=stagehand_theme)
-
-# Setup logging with Rich handler
-logger = logging.getLogger(__name__)
-# Only add handler if there isn't one already to avoid duplicate logs
-if not logger.handlers:
-    handler = RichHandler(
-        rich_tracebacks=True,
-        markup=True,
-        console=console,
-        show_time=False,  # We'll add our own timestamp
-        show_level=False,  # We'll format our own level
-    )
-    handler.setFormatter(logging.Formatter("%(message)s"))
-    logger.addHandler(handler)
-    # Don't propagate to root logger to avoid duplicate logs
-    logger.propagate = False
-
-
-def configure_logging(
-    level=logging.INFO,
-    format_str=None,
-    datefmt="%Y-%m-%d %H:%M:%S",
-    quiet_dependencies=True,
-    utils_level=None,
-    remove_logger_name=True,
-    use_rich=True,
-):
-    """
-    Configure logging for Stagehand with sensible defaults.
-
-    Args:
-        level: The logging level for Stagehand loggers (default: INFO)
-        format_str: The format string for log messages (default: depends on remove_logger_name)
-        datefmt: The date format string for log timestamps
-        quiet_dependencies: If True, sets httpx, httpcore, and other noisy dependencies to WARNING level
-        utils_level: Optional specific level for stagehand.utils logger (default: None, uses the main level)
-        remove_logger_name: If True, use a more concise log format without showing full logger name
-        use_rich: If True, use Rich for colorized, pretty-printed output
-    """
-    # Set default format if not provided
-    if format_str is None:
-        if remove_logger_name:
-            format_str = "%(asctime)s - %(levelname)s - %(message)s"
-        else:
-            format_str = "%(asctime)s - %(name)s - %(levelname)s - %(message)s"
-
-    # Configure root logger with custom format
-    if use_rich:
-        # Use Rich handler for root logger
-        logging.basicConfig(
-            level=level,
-            format="%(message)s",
-            datefmt=datefmt,
-            handlers=[
-                RichHandler(
-                    rich_tracebacks=True,
-                    markup=True,
-                    console=console,
-                    show_time=False,
-                    show_level=False,
-                )
-            ],
-        )
-    else:
-        # Use standard handler
-        logging.basicConfig(
-            level=level,
-            format=format_str,
-            datefmt=datefmt,
-        )
-
-    # Configure Stagehand logger to use the specified level
-    logging.getLogger("stagehand").setLevel(level)
-
-    # Set specific level for utils logger if specified
-    if utils_level is not None:
-        logging.getLogger("stagehand.utils").setLevel(utils_level)
-
-    # Set higher log levels for noisy dependencies
-    if quiet_dependencies:
-        logging.getLogger("httpx").setLevel(logging.WARNING)
-        logging.getLogger("httpcore").setLevel(logging.WARNING)
-        logging.getLogger("asyncio").setLevel(logging.WARNING)
-        logging.getLogger("litellm").setLevel(logging.WARNING)
-        logging.getLogger("LiteLLM").setLevel(
-            logging.WARNING
-        )  # Cover both possible logger names
-
-
-################################################################################
-#
-# StagehandLogger: move into it's own file
-#
-################################################################################
-class StagehandLogger:
-    """
-    Enhanced Python equivalent of the TypeScript StagehandLogger class.
-    Provides structured logging with improved formatting using Rich.
-    """
-
-    def __init__(
-        self,
-        verbose: int = 1,
-        external_logger: Optional[Callable] = None,
-        use_rich: bool = True,
-    ):
-        """
-        Initialize the logger with specified verbosity and optional external logger.
-
-        Args:
-            verbose: Verbosity level (0=error only, 1=info, 2=detailed, 3=debug)
-            external_logger: Optional callback function for log events
-            use_rich: Whether to use Rich for pretty output (default: True)
-        """
-        self.verbose = verbose
-        self.external_logger = external_logger
-        self.use_rich = use_rich
-        self.console = console
-
-        # Map our verbosity levels to Python's logging levels
-        self.level_map = {
-            0: logging.ERROR,  # Critical errors only
-            1: logging.INFO,  # Standard information
-            2: logging.WARNING,  # More detailed info (using WARNING level)
-            3: logging.DEBUG,  # Debug information
-        }
-
-        # Map level to style names
-        self.level_style = {0: "error", 1: "info", 2: "warning", 3: "debug"}
-
-        # Update logger level based on verbosity
-        self._set_verbosity(verbose)
-
-    def _set_verbosity(self, level: int):
-        """Set the logger verbosity level"""
-        self.verbose = level
-        logger.setLevel(self.level_map.get(level, logging.INFO))
-
-    def _format_json(self, data: dict) -> str:
-        """Format JSON data nicely with syntax highlighting"""
-        if not self.use_rich:
-            return json.dumps(data, indent=2)
-
-        # Create a nice-looking JSON string with syntax highlighting
-        json_str = json.dumps(data, indent=2)
-        syntax = Syntax(json_str, "json", theme="monokai", word_wrap=True)
-        return syntax
-
-    def _format_message_with_json(self, message: str) -> str:
-        """
-        Parse and format any JSON-like structures within a message string.
-        This helps with pretty-printing log messages that contain raw JSON or Python dict representations.
-        """
-        # Handle case where message is already a dictionary
-        if isinstance(message, dict):
-            # Format the dict as JSON
-            if self.use_rich:
-                json_str = json.dumps(message, indent=2)
-                return f"\n{json_str}"
-            else:
-                return json.dumps(message, indent=2)
-
-        if not isinstance(message, str):
-            # If not a string and not a dict, convert to string
-            return str(message)
-
-        import re
-
-        # Function to replace dict-like patterns with formatted JSON
-        def replace_dict(match):
-            try:
-                # Handle Python dictionary format by safely evaluating it
-                # This converts string representation of Python dict to actual dict
-                import ast
-
-                dict_str = match.group(0)
-                dict_obj = ast.literal_eval(dict_str)
-
-                # Format the dict as JSON
-                if self.use_rich:
-                    json_str = json.dumps(dict_obj, indent=2)
-                    return f"\n{json_str}"
-                else:
-                    return json.dumps(dict_obj, indent=2)
-            except (SyntaxError, ValueError):
-                # If parsing fails, return the original string
-                return match.group(0)
-
-        # Pattern to match Python dictionary literals
-        pattern = r"(\{[^{}]*(\{[^{}]*\}[^{}]*)*\})"
-
-        # Replace dictionary patterns with formatted JSON
-        return re.sub(pattern, replace_dict, message)
-
-    def _format_fastify_log(
-        self, message: str, auxiliary: dict[str, Any] = None
-    ) -> tuple:
-        """
-        Special formatting for logs that come from the Fastify server.
-        These often contain Python representations of JSON objects.
-
-        Returns:
-            tuple: (formatted_message, formatted_auxiliary)
-        """
-        # Handle case where message is already a dictionary
-        if isinstance(message, dict):
-            # Extract the actual message and other fields
-            extracted_message = message.get("message", "")
-            category = message.get("category", "")
-
-            # Format any remaining data for display
-            formatted_json = json.dumps(message, indent=2)
-
-            if self.use_rich:
-                Syntax(formatted_json, "json", theme="monokai", word_wrap=True)
-                if category:
-                    extracted_message = f"[{category}] {extracted_message}"
-
-                # Handle ellipses in message separately
-                if "..." in extracted_message:
-                    extracted_message = extracted_message.replace(
-                        "...", "[ellipsis]...[/ellipsis]"
-                    )
-
-                return extracted_message, None
-            else:
-                if category and not extracted_message.startswith(f"[{category}]"):
-                    extracted_message = f"[{category}] {extracted_message}"
-                return extracted_message, None
-
-        # Check if this appears to be a string representation of a JSON object
-        elif isinstance(message, str) and (
-            message.startswith("{'") or message.startswith("{")
-        ):
-            try:
-                # Try to parse the message as a Python dict using ast.literal_eval
-                # This is safer than eval() for parsing Python literal structures
-                import ast
-
-                data = ast.literal_eval(message)
-
-                # Extract the actual message and other fields
-                extracted_message = data.get("message", "")
-                category = data.get("category", "")
-
-                # Format any remaining data for display
-                formatted_json = json.dumps(data, indent=2)
-
-                if self.use_rich:
-                    Syntax(formatted_json, "json", theme="monokai", word_wrap=True)
-                    if category:
-                        extracted_message = f"[{category}] {extracted_message}"
-
-                    # Handle ellipses in message separately
-                    if "..." in extracted_message:
-                        extracted_message = extracted_message.replace(
-                            "...", "[ellipsis]...[/ellipsis]"
-                        )
-
-                    return extracted_message, None
-                else:
-                    if category and not extracted_message.startswith(f"[{category}]"):
-                        extracted_message = f"[{category}] {extracted_message}"
-                    return extracted_message, None
-            except (SyntaxError, ValueError):
-                # If parsing fails, use the original message
-                pass
-
-        # For regular string messages that contain ellipses
-        elif isinstance(message, str) and "..." in message:
-            formatted_message = message.replace("...", "[ellipsis]...[/ellipsis]")
-            return formatted_message, auxiliary
-
-        # Default: return the original message and auxiliary
-        return message, auxiliary
-
-    def _format_auxiliary_compact(self, auxiliary: dict[str, Any]) -> str:
-        """Format auxiliary data in a compact, readable way"""
-        if not auxiliary:
-            return {}
-
-        # Clean and format the auxiliary data
-        formatted = {}
-
-        for key, value in auxiliary.items():
-            # Skip internal keys in normal logging
-            if key in ["requestId", "elementId", "type"]:
-                continue
-
-            # Handle nested values that come from the API
-            if isinstance(value, dict) and "value" in value:
-                extracted = value.get("value")
-                type_info = value.get("type")
-
-                # Skip empty values
-                if not extracted:
-                    continue
-
-                # For nested objects with 'value' and 'type', use a cleaner representation
-                if isinstance(extracted, (dict, list)) and type_info == "object":
-                    # For complex objects, keep the whole structure
-                    formatted[key] = extracted
-                # Handle different types of values
-                elif key in ["sessionId", "url", "sessionUrl", "debugUrl"]:
-                    # Keep these values as is
-                    formatted[key] = extracted
-                elif isinstance(extracted, str) and len(extracted) > 40:
-                    # Truncate long strings
-                    formatted[key] = f"{extracted[:37]}..."
-                else:
-                    formatted[key] = extracted
-            else:
-                # Handle direct values
-                formatted[key] = value
-
-        return formatted
-
-    def log(
-        self,
-        message: str,
-        level: int = 1,
-        category: str = None,
-        auxiliary: dict[str, Any] = None,
-    ):
-        """
-        Log a message with structured data, with Rich formatting.
-
-        Args:
-            message: The message to log
-            level: Verbosity level (0=error, 1=info, 2=detailed, 3=debug)
-            category: Optional category for the message
-            auxiliary: Optional dictionary of auxiliary data
-        """
-        # Skip logging if below current verbosity level
-        if level > self.verbose and level != 0:  # Always log errors (level 0)
-            return
-
-        # Call external logger if provided (handle async function)
-        if self.external_logger and self.external_logger is not default_log_handler:
-            # Format log data similar to TS LogLine structure
-            log_data = {
-                "message": {"message": message, "level": level},
-                "timestamp": datetime.now().isoformat(),
-            }
-            if category:
-                log_data["category"] = category
-            if auxiliary:
-                log_data["auxiliary"] = auxiliary
-
-            # Handle async callback properly
-            if asyncio.iscoroutinefunction(self.external_logger):
-                # Create a task but don't wait for it - this avoids blocking
-                # Must be called from an async context
-                try:
-                    loop = asyncio.get_event_loop()
-                    if loop.is_running():
-                        asyncio.create_task(self.external_logger(log_data))
-                    else:
-                        self.external_logger(log_data)
-                except RuntimeError:
-                    # No event loop running, log a warning
-                    self.external_logger(log_data)
-            else:
-                # Synchronous callback, just call directly
-                self.external_logger(log_data)
-            return
-
-        # Get level style
-        level_style = self.level_style.get(level, "info")
-
-        # Check for Fastify server logs and format them specially
-        formatted_message, formatted_auxiliary = self._format_fastify_log(
-            message, auxiliary
-        )
-
-        # Process the auxiliary data if it wasn't handled by the Fastify formatter
-        if formatted_auxiliary is None:
-            aux_data = None
-        else:
-            # For regular messages, apply JSON formatting
-            formatted_message = self._format_message_with_json(formatted_message)
-            aux_data = (
-                self._format_auxiliary_compact(formatted_auxiliary or auxiliary)
-                if auxiliary
-                else {}
-            )
-
-        # Format the log message
-        if self.use_rich:
-            # Format the timestamp
-            timestamp = datetime.now().strftime("%Y-%m-%d %H:%M:%S")
-
-            # Special handling for specific categories
-            if category in ["action", "navigation"]:
-                # Success marker for completed actions
-                if (
-                    "Navigated to" in formatted_message
-                    or "Clicked on" in formatted_message
-                ):
-                    self.console.print(
-                        f"[timestamp]{timestamp}[/timestamp] [success]✓[/success] {formatted_message}"
-                    )
-                else:
-                    # Pending action marker
-                    self.console.print(
-                        f"[timestamp]{timestamp}[/timestamp] [pending]→[/pending] {formatted_message}"
-                    )
-                return
-
-            # For captcha category, show a more compact format
-            if category == "captcha":
-                self.console.print(
-                    f"[timestamp]{timestamp}[/timestamp] [info]⏳[/info] {formatted_message}"
-                )
-                return
-
-            # Create the line prefix
-            line_prefix = f"[timestamp]{timestamp}[/timestamp] [{level_style}]{level_style.upper()}[/{level_style}]"
-
-            # Add category if present
-            if category:
-                line_prefix += f" [category]{category}[/category]"
-
-            # Add the message
-            log_line = f"{line_prefix} - {formatted_message}"
-
-            # Handle ellipses in the log line
-            if "..." in log_line and "[ellipsis]" not in log_line:
-                log_line = log_line.replace("...", "[ellipsis]...[/ellipsis]")
-
-            # Add auxiliary data if we have it and it's processed
-            if aux_data:
-                if isinstance(aux_data, dict) and len(aux_data) <= 2:
-                    # Show simple data inline
-                    items = []
-                    for k, v in aux_data.items():
-                        if isinstance(v, str) and len(v) > 50:
-                            # Truncate long strings for inline display
-                            items.append(f"{k}={v[:47]}...")
-                        else:
-                            items.append(f"{k}={v}")
-
-                    # Add as inline content with soft styling
-                    if items:
-                        log_line += f" [auxiliary]({', '.join(items)})[/auxiliary]"
-                elif aux_data is not None:
-                    # We'll print auxiliary data separately
-                    self.console.print(log_line)
-
-                    # Create a table for structured display of auxiliary data
-                    table = Table(show_header=False, box=None, padding=(0, 1, 0, 1))
-                    table.add_column("Key", style="cyan")
-                    table.add_column("Value")
-
-                    for k, v in aux_data.items():
-                        if isinstance(v, (dict, list)):
-                            # Format complex value as JSON
-                            table.add_row(k, str(self._format_json(v)))
-                        elif isinstance(v, str) and v.startswith(
-                            ("http://", "https://")
-                        ):
-                            # Highlight URLs
-                            table.add_row(k, f"[link]{v}[/link]")
-                        else:
-                            table.add_row(k, str(v))
-
-                    # Print the table with a subtle panel
-                    self.console.print(Panel(table, expand=False, border_style="dim"))
-                    return
-
-            # Print the log line
-            self.console.print(log_line)
-
-        else:
-            # Standard logging
-            prefix = f"[{category}] " if category else ""
-            log_message = f"{prefix}{formatted_message}"
-
-            # Add auxiliary data in a clean format if present
-            if auxiliary:
-                # Format auxiliary data
-                aux_parts = []
-                for key, value in auxiliary.items():
-                    # Unpack nested values similar to TS implementation
-                    if isinstance(value, dict) and "value" in value:
-                        extracted_value = value["value"]
-                        # Handle different value types appropriately
-                        if (
-                            isinstance(extracted_value, str)
-                            and len(extracted_value) > 80
-                        ):
-                            # Keep URLs and IDs intact
-                            if any(
-                                term in key.lower() for term in ["url", "id", "link"]
-                            ):
-                                aux_parts.append(f"{key}={extracted_value}")
-                            else:
-                                aux_parts.append(f"{key}={extracted_value[:77]}...")
-                        else:
-                            aux_parts.append(f"{key}={str(extracted_value)}")
-                    else:
-                        # For direct values
-                        if isinstance(value, str) and len(value) > 80:
-                            aux_parts.append(f"{key}={value[:77]}...")
-                        else:
-                            aux_parts.append(f"{key}={str(value)}")
-
-                # Add formatted auxiliary data
-                if aux_parts:
-                    log_message += f" ({', '.join(aux_parts)})"
-
-            # Log with appropriate level
-            if level == 0:
-                logger.error(log_message)
-            elif level == 1:
-                logger.info(log_message)
-            elif level == 2:
-                logger.warning(log_message)
-            elif level == 3:
-                logger.debug(log_message)
-
-    # Convenience methods
-    def error(
-        self, message: str, category: str = None, auxiliary: dict[str, Any] = None
-    ):
-        """Log an error message (level 0)"""
-        self.log(message, level=0, category=category, auxiliary=auxiliary)
-
-    def info(
-        self, message: str, category: str = None, auxiliary: dict[str, Any] = None
-    ):
-        """Log an info message (level 1)"""
-        self.log(message, level=1, category=category, auxiliary=auxiliary)
-
-    def warning(
-        self, message: str, category: str = None, auxiliary: dict[str, Any] = None
-    ):
-        """Log a warning/detailed message (level 2)"""
-        self.log(message, level=2, category=category, auxiliary=auxiliary)
-
-    def debug(
-        self, message: str, category: str = None, auxiliary: dict[str, Any] = None
-    ):
-        """Log a debug message (level 3)"""
-        self.log(message, level=3, category=category, auxiliary=auxiliary)
-
-
-# Create a synchronous wrapper for the async default_log_handler
-def sync_log_handler(log_data: dict[str, Any]) -> None:
-    """
-    Synchronous wrapper for log handling, doesn't require awaiting.
-    This avoids the coroutine never awaited warnings.
-    """
-    # Extract relevant data from the log message
-    level = log_data.get("level", 1)
-    if isinstance(level, str):
-        level = {"error": 0, "info": 1, "warning": 2, "debug": 3}.get(level.lower(), 1)
-
-    message = log_data.get("message", "")
-    category = log_data.get("category", "")
-    auxiliary = {}
-
-    # Process auxiliary data if present
-    if "auxiliary" in log_data:
-        auxiliary = log_data.get("auxiliary", {})
-
-        # Convert string representation to actual object if needed
-        if isinstance(auxiliary, str) and (
-            auxiliary.startswith("{") or auxiliary.startswith("{'")
-        ):
-            try:
-                import ast
-
-                auxiliary = ast.literal_eval(auxiliary)
-            except (SyntaxError, ValueError):
-                # If parsing fails, keep as string
-                pass
-
-    # Create a temporary logger to handle
-    temp_logger = StagehandLogger(verbose=3, use_rich=True, external_logger=None)
-
-    try:
-        # Use the logger to format and display the message
-        temp_logger.log(message, level=level, category=category, auxiliary=auxiliary)
-    except Exception as e:
-        # Fall back to basic logging if formatting fails
-        print(f"Error formatting log: {str(e)}")
-        print(f"Original message: {message}")
-        if category:
-            print(f"Category: {category}")
-        if auxiliary:
-            print(f"Auxiliary data: {auxiliary}")
-
-
-async def default_log_handler(log_data: dict[str, Any]) -> None:
-    """
-    Enhanced default handler for log messages from the Stagehand server.
-    Uses Rich for pretty printing and JSON formatting.
-
-    This is an async function but calls the synchronous implementation.
-    """
-    sync_log_handler(log_data)
-
->>>>>>> f1a28b51
 
 def snake_to_camel(snake_str: str) -> str:
     """
