import asyncio
import os
<<<<<<< HEAD
import shutil
=======
>>>>>>> f1a28b51
import signal
import sys
import tempfile
import time
from pathlib import Path
from typing import Any, Literal, Optional

import httpx
from dotenv import load_dotenv
from playwright.async_api import (
    BrowserContext,
    Playwright,
    async_playwright,
)
from playwright.async_api import Page as PlaywrightPage

from .agent import Agent
from .api import _create_session, _execute
from .browser import (
    cleanup_browser_resources,
    connect_browserbase_browser,
    connect_local_browser,
)
from .config import StagehandConfig, default_config
from .context import StagehandContext
from .llm import LLMClient
from .metrics import StagehandFunctionName, StagehandMetrics
from .page import StagehandPage
from .schemas import AgentConfig
from .utils import (
    StagehandLogger,
    default_log_handler,
    make_serializable,
)

load_dotenv()


class Stagehand:
    """
    Python client for interacting with a running Stagehand server and Browserbase remote headless browser.

    Now supports automatically creating a new session if no session_id is provided.
    You can provide a configuration via the 'config' parameter, or use individual parameters to override
    the default configuration values.
    """

    # Dictionary to store one lock per session_id
    _session_locks = {}

    # Flag to track if cleanup has been called
    _cleanup_called = False

    def __init__(
        self,
        config: Optional[StagehandConfig] = None,
        *,
        api_url: Optional[str] = None,
        model_api_key: Optional[str] = None,
        session_id: Optional[str] = None,
        env: Optional[Literal["BROWSERBASE", "LOCAL"]] = None,
        httpx_client: Optional[httpx.AsyncClient] = None,
        timeout_settings: Optional[httpx.Timeout] = None,
        use_rich_logging: bool = True,
        **config_overrides,
    ):
        """
        Initialize the Stagehand client.

        Args:
            config (Optional[StagehandConfig]): Configuration object. If not provided, uses default_config.
            api_url (Optional[str]): The running Stagehand server URL. Overrides config if provided.
            model_api_key (Optional[str]): Your model API key (e.g. OpenAI, Anthropic, etc.). Overrides config if provided.
            session_id (Optional[str]): Existing Browserbase session ID to connect to. Overrides config if provided.
            env (Optional[Literal["BROWSERBASE", "LOCAL"]]): Environment to run in. Overrides config if provided.
            httpx_client (Optional[httpx.AsyncClient]): Optional custom httpx.AsyncClient instance.
            timeout_settings (Optional[httpx.Timeout]): Optional custom timeout settings for httpx.
            use_rich_logging (bool): Whether to use Rich for colorized logging.
            **config_overrides: Additional configuration overrides to apply to the config.
        """
        # Start with provided config or default config
        if config is None:
            config = default_config

        # Apply any overrides
        overrides = {}
        if api_url is not None:
            # api_url isn't in config, handle separately
            pass
        if model_api_key is not None:
            # model_api_key isn't in config, handle separately
            pass
        if session_id is not None:
            overrides["browserbase_session_id"] = session_id
        if env is not None:
            overrides["env"] = env

        # Add any additional config overrides
        overrides.update(config_overrides)

        # Create final config with overrides
        if overrides:
            self.config = config.with_overrides(**overrides)
        else:
            self.config = config

        # Handle non-config parameters
        self.api_url = api_url or os.getenv("STAGEHAND_API_URL")
        self.model_api_key = model_api_key or os.getenv("MODEL_API_KEY")

        # Extract frequently used values from config for convenience
        self.browserbase_api_key = self.config.api_key or os.getenv(
            "BROWSERBASE_API_KEY"
        )
        self.browserbase_project_id = self.config.project_id or os.getenv(
            "BROWSERBASE_PROJECT_ID"
        )
        self.session_id = self.config.browserbase_session_id
        self.model_name = self.config.model_name
        self.dom_settle_timeout_ms = self.config.dom_settle_timeout_ms
        self.self_heal = self.config.self_heal
        self.wait_for_captcha_solves = self.config.wait_for_captcha_solves
        self.system_prompt = self.config.system_prompt
        self.verbose = self.config.verbose

        # Smart environment detection
        if self.config.env:
            self.env = self.config.env.upper()
        else:
            # Auto-detect environment based on available configuration
            has_browserbase_config = bool(
                self.browserbase_api_key and self.browserbase_project_id
            )
            has_local_config = bool(self.config.local_browser_launch_options)

            if has_local_config and not has_browserbase_config:
                # Local browser options specified but no Browserbase config
                self.env = "LOCAL"
            elif not has_browserbase_config and not has_local_config:
                # No configuration specified, default to LOCAL for easier local development
                self.env = "LOCAL"
            else:
                # Default to BROWSERBASE if Browserbase config is available
                self.env = "BROWSERBASE"

        self.local_browser_launch_options = (
            self.config.local_browser_launch_options or {}
        )

        # Handle model-related settings
        self.model_client_options = {}
        if self.model_api_key and "apiKey" not in self.model_client_options:
            self.model_client_options["apiKey"] = self.model_api_key

        # Handle browserbase session create params
        self.browserbase_session_create_params = make_serializable(
            self.config.browserbase_session_create_params
        )

        # Handle streaming response setting
        self.streamed_response = True

        self.httpx_client = httpx_client
        self.timeout_settings = timeout_settings or httpx.Timeout(
            connect=180.0,
            read=180.0,
            write=180.0,
            pool=180.0,
        )

        self._local_user_data_dir_temp: Optional[Path] = (
            None  # To store path if created temporarily
        )

        # Initialize metrics tracking
        self.metrics = StagehandMetrics()
        self._inference_start_time = 0  # To track inference time

        # Validate env
        if self.env not in ["BROWSERBASE", "LOCAL"]:
            raise ValueError("env must be either 'BROWSERBASE' or 'LOCAL'")

        # Initialize the centralized logger with the specified verbosity
        self.on_log = self.config.logger or default_log_handler
        self.logger = StagehandLogger(
            verbose=self.verbose, external_logger=self.on_log, use_rich=use_rich_logging
        )

        # If using BROWSERBASE, session_id or creation params are needed
        if self.env == "BROWSERBASE":
            if not self.session_id:
                # Check if BROWSERBASE keys are present for session creation
                if not self.browserbase_api_key:
                    raise ValueError(
                        "browserbase_api_key is required for BROWSERBASE env when no session_id is provided (or set BROWSERBASE_API_KEY in env)."
                    )
                if not self.browserbase_project_id:
                    raise ValueError(
                        "browserbase_project_id is required for BROWSERBASE env when no session_id is provided (or set BROWSERBASE_PROJECT_ID in env)."
                    )
                if not self.model_api_key:
                    # Model API key needed if Stagehand server creates the session
                    self.logger.warning(
                        "model_api_key is recommended when creating a new BROWSERBASE session to configure the Stagehand server's LLM."
                    )
            elif self.session_id:
                # Validate essential fields if session_id was provided for BROWSERBASE
                if not self.browserbase_api_key:
                    raise ValueError(
                        "browserbase_api_key is required for BROWSERBASE env with existing session_id (or set BROWSERBASE_API_KEY in env)."
                    )
                if not self.browserbase_project_id:
                    raise ValueError(
                        "browserbase_project_id is required for BROWSERBASE env with existing session_id (or set BROWSERBASE_PROJECT_ID in env)."
                    )

        # Register signal handlers for graceful shutdown
        self._register_signal_handlers()

        self._client: Optional[httpx.AsyncClient] = (
            None  # Used for server communication in BROWSERBASE
        )

        self._playwright: Optional[Playwright] = None
        self._browser = None
        self._context: Optional[BrowserContext] = None
        self._playwright_page: Optional[PlaywrightPage] = None
        self.page: Optional[StagehandPage] = None
        self.agent = None
        self.context: Optional[StagehandContext] = None

        self._initialized = False  # Flag to track if init() has run
        self._closed = False  # Flag to track if resources have been closed

        # Setup LLM client if LOCAL mode
        self.llm = None
        if self.env == "LOCAL":
            self.llm = LLMClient(
                api_key=self.model_api_key,
                default_model=self.model_name,
                metrics_callback=self._handle_llm_metrics,
                **self.model_client_options,
            )

    def _register_signal_handlers(self):
        """Register signal handlers for SIGINT and SIGTERM to ensure proper cleanup."""

        def cleanup_handler(sig, frame):
            # Prevent multiple cleanup calls
            if self.__class__._cleanup_called:
                return

            self.__class__._cleanup_called = True
<<<<<<< HEAD
            if self.env == "BROWSERBASE":
                print(
                    f"\n[{signal.Signals(sig).name}] received. Ending Browserbase session..."
                )
            else:
                print(
                    f"\n[{signal.Signals(sig).name}] received. Cleaning up Stagehand resources..."
                )
=======
            print(
                f"\n[{signal.Signals(sig).name}] received. Ending Browserbase session..."
            )
>>>>>>> f1a28b51

            try:
                # Try to get the current event loop
                try:
                    loop = asyncio.get_running_loop()
                except RuntimeError:
                    # No event loop running - create one to run cleanup
                    print("No event loop running, creating one for cleanup...")
                    try:
                        asyncio.run(self._async_cleanup())
                    except Exception as e:
                        print(f"Error during cleanup: {str(e)}")
                    finally:
                        sys.exit(0)
                    return

                # Schedule cleanup in the existing event loop
                # Use call_soon_threadsafe since signal handlers run in a different thread context
                def schedule_cleanup():
                    task = asyncio.create_task(self._async_cleanup())
                    # Shield the task to prevent it from being cancelled
                    asyncio.shield(task)
                    # We don't need to await here since we're in call_soon_threadsafe

                loop.call_soon_threadsafe(schedule_cleanup)

            except Exception as e:
                print(f"Error during signal cleanup: {str(e)}")
                sys.exit(1)

        # Register signal handlers
        signal.signal(signal.SIGINT, cleanup_handler)
        signal.signal(signal.SIGTERM, cleanup_handler)

    async def _async_cleanup(self):
        """Async cleanup method called from signal handler."""
        try:
            await self.close()
            if self.env == "BROWSERBASE" and self.session_id:
                print(f"Session {self.session_id} ended successfully")
            else:
                print("Stagehand resources cleaned up successfully")
        except Exception as e:
            if self.env == "BROWSERBASE":
                print(f"Error ending Browserbase session: {str(e)}")
            else:
                print(f"Error cleaning up Stagehand resources: {str(e)}")
        finally:
            # Force exit after cleanup completes (or fails)
            # Use os._exit to avoid any further Python cleanup that might hang
            os._exit(0)

    def start_inference_timer(self):
        """Start timer for tracking inference time."""
        self._inference_start_time = time.time()

    def get_inference_time_ms(self) -> int:
        """Get elapsed inference time in milliseconds."""
        if self._inference_start_time == 0:
            return 0
        return int((time.time() - self._inference_start_time) * 1000)

    def update_metrics(
        self,
        function_name: StagehandFunctionName,
        prompt_tokens: int,
        completion_tokens: int,
        inference_time_ms: int,
    ):
        """
        Update metrics based on function name and token usage.

        Args:
            function_name: The function that generated the metrics
            prompt_tokens: Number of prompt tokens used
            completion_tokens: Number of completion tokens used
            inference_time_ms: Time taken for inference in milliseconds
        """
        if function_name == StagehandFunctionName.ACT:
            self.metrics.act_prompt_tokens += prompt_tokens
            self.metrics.act_completion_tokens += completion_tokens
            self.metrics.act_inference_time_ms += inference_time_ms
        elif function_name == StagehandFunctionName.EXTRACT:
            self.metrics.extract_prompt_tokens += prompt_tokens
            self.metrics.extract_completion_tokens += completion_tokens
            self.metrics.extract_inference_time_ms += inference_time_ms
        elif function_name == StagehandFunctionName.OBSERVE:
            self.metrics.observe_prompt_tokens += prompt_tokens
            self.metrics.observe_completion_tokens += completion_tokens
            self.metrics.observe_inference_time_ms += inference_time_ms
        elif function_name == StagehandFunctionName.AGENT:
            self.metrics.agent_prompt_tokens += prompt_tokens
            self.metrics.agent_completion_tokens += completion_tokens
            self.metrics.agent_inference_time_ms += inference_time_ms

        # Always update totals
        self.metrics.total_prompt_tokens += prompt_tokens
        self.metrics.total_completion_tokens += completion_tokens
        self.metrics.total_inference_time_ms += inference_time_ms

    def update_metrics_from_response(
        self,
        function_name: StagehandFunctionName,
        response: Any,
        inference_time_ms: Optional[int] = None,
    ):
        """
        Extract and update metrics from a litellm response.

        Args:
            function_name: The function that generated the response
            response: litellm response object
            inference_time_ms: Optional inference time if already calculated
        """
        try:
            # Check if response has usage information
            if hasattr(response, "usage") and response.usage:
                prompt_tokens = getattr(response.usage, "prompt_tokens", 0)
                completion_tokens = getattr(response.usage, "completion_tokens", 0)

                # Use provided inference time or calculate from timer
                time_ms = inference_time_ms or self.get_inference_time_ms()

                self.update_metrics(
                    function_name, prompt_tokens, completion_tokens, time_ms
                )

                # Log the usage at debug level
                self.logger.debug(
                    f"Updated metrics for {function_name}: {prompt_tokens} prompt tokens, "
                    f"{completion_tokens} completion tokens, {time_ms}ms"
                )
                self.logger.debug(
                    f"Total metrics: {self.metrics.total_prompt_tokens} prompt tokens, "
                    f"{self.metrics.total_completion_tokens} completion tokens, "
                    f"{self.metrics.total_inference_time_ms}ms"
                )
            else:
                # Try to extract from _hidden_params or other locations
                hidden_params = getattr(response, "_hidden_params", {})
                if hidden_params and "usage" in hidden_params:
                    usage = hidden_params["usage"]
                    prompt_tokens = usage.get("prompt_tokens", 0)
                    completion_tokens = usage.get("completion_tokens", 0)

                    # Use provided inference time or calculate from timer
                    time_ms = inference_time_ms or self.get_inference_time_ms()

                    self.update_metrics(
                        function_name, prompt_tokens, completion_tokens, time_ms
                    )

                    # Log the usage at debug level
                    self.logger.debug(
                        f"Updated metrics from hidden_params for {function_name}: {prompt_tokens} prompt tokens, "
                        f"{completion_tokens} completion tokens, {time_ms}ms"
                    )
        except Exception as e:
            self.logger.debug(f"Failed to update metrics from response: {str(e)}")

    def _get_lock_for_session(self) -> asyncio.Lock:
        """
        Return an asyncio.Lock for this session. If one doesn't exist yet, create it.
        """
        if self.session_id not in self._session_locks:
            self._session_locks[self.session_id] = asyncio.Lock()
        return self._session_locks[self.session_id]

    async def __aenter__(self):
        self.logger.debug("Entering Stagehand context manager (__aenter__)...")
        # Just call init() if not already done
        await self.init()
        return self

    async def __aexit__(self, exc_type, exc_val, exc_tb):
        self.logger.debug("Exiting Stagehand context manager (__aexit__)...")
        await self.close()

    async def init(self):
        """
        Public init() method.
        For BROWSERBASE: Creates or resumes the server session, starts Playwright, connects to remote browser.
        For LOCAL: Starts Playwright, launches a local persistent context or connects via CDP.
        Sets up self.page in both cases.
        """
        if self._initialized:
            self.logger.debug("Stagehand is already initialized; skipping init()")
            return

        self.logger.debug("Initializing Stagehand...")
        self.logger.debug(f"Environment: {self.env}")

        self._playwright = await async_playwright().start()

        if self.env == "BROWSERBASE":
            if not self._client:
                self._client = self.httpx_client or httpx.AsyncClient(
                    timeout=self.timeout_settings
                )

            # Create session if we don't have one
            if not self.session_id:
                await self._create_session()  # Uses self._client and api_url
                self.logger.debug(
                    f"Created new Browserbase session via Stagehand server: {self.session_id}"
                )
            else:
                self.logger.debug(
                    f"Using existing Browserbase session: {self.session_id}"
                )

            # Connect to remote browser
            try:
                (
                    self._browser,
                    self._context,
                    self.context,
                    self.page,
                ) = await connect_browserbase_browser(
                    self._playwright,
                    self.session_id,
                    self.browserbase_api_key,
                    self,
                    self.logger,
                )
                self._playwright_page = self.page._page
            except Exception:
                await self.close()
                raise

        elif self.env == "LOCAL":
            # Connect to local browser
            try:
                (
                    self._browser,
                    self._context,
                    self.context,
                    self.page,
                    self._local_user_data_dir_temp,
                ) = await connect_local_browser(
                    self._playwright,
                    self.local_browser_launch_options,
                    self,
                    self.logger,
                )
                self._playwright_page = self.page._page
            except Exception:
                await self.close()
                raise
        else:
            # Should not happen due to __init__ validation
            raise RuntimeError(f"Invalid env value: {self.env}")

        self._initialized = True

    def agent(self, agent_config: AgentConfig) -> Agent:
        """
        Create an agent instance configured with the provided options.

        Args:
            agent_config (AgentConfig): Configuration for the agent instance.
                                          Provider must be specified or inferrable from the model.

        Returns:
            Agent: A configured Agent instance ready to execute tasks.
        """
        if not self._initialized:
            raise RuntimeError(
                "Stagehand must be initialized with await init() before creating an agent."
            )

        self.logger.debug(f"Creating Agent instance with config: {agent_config}")
        # Pass the required config directly to the Agent constructor
        return Agent(self, agent_config=agent_config)

    async def close(self):
        """
        Clean up resources.
        For BROWSERBASE: Ends the session on the server and stops Playwright.
        For LOCAL: Closes the local context, stops Playwright, and removes temporary directories.
        """
        if self._closed:
            return

        self.logger.debug("Closing resources...")

        if self.env == "BROWSERBASE":
            # --- BROWSERBASE Cleanup ---
            # End the session on the server if we have a session ID
            if self.session_id and self._client:  # Check if client was initialized
                try:
                    self.logger.debug(
                        f"Attempting to end server session {self.session_id}..."
                    )
                    # Don't use async with here as it might close the client prematurely
                    # The _execute method will handle the request properly
                    result = await self._execute("end", {"sessionId": self.session_id})
                    self.logger.debug(
                        f"Server session {self.session_id} ended successfully with result: {result}"
                    )
                except Exception as e:
                    # Log error but continue cleanup
                    self.logger.error(
                        f"Error ending server session {self.session_id}: {str(e)}"
                    )
            elif self.session_id:
                self.logger.warning(
                    "Cannot end server session: HTTP client not available."
                )

            # Close internal HTTPX client if it was created by Stagehand
            if self._client and not self.httpx_client:
                self.logger.debug("Closing the internal HTTPX client...")
                await self._client.aclose()
                self._client = None

        # Use the centralized cleanup function for browser resources
        await cleanup_browser_resources(
            self._browser,
            self._context,
            self._playwright,
            self._local_user_data_dir_temp,
            self.logger,
        )

        self._closed = True

    async def _handle_log(self, msg: dict[str, Any]):
        """
        Handle a log message from the server.
        First attempts to use the on_log callback, then falls back to formatting the log locally.
        """
        try:
            log_data = msg.get("data", {})

            # Call user-provided callback with original data if available
            if self.on_log:
                await self.on_log(log_data)
                return  # Early return after on_log to prevent double logging

            # Extract message, category, and level info
            message = log_data.get("message", "")
            category = log_data.get("category", "")
            level_str = log_data.get("level", "info")
            auxiliary = log_data.get("auxiliary", {})

            # Map level strings to internal levels
            level_map = {
                "debug": 3,
                "info": 1,
                "warning": 2,
                "error": 0,
            }

            # Convert string level to int if needed
            if isinstance(level_str, str):
                internal_level = level_map.get(level_str.lower(), 1)
            else:
                internal_level = min(level_str, 3)  # Ensure level is between 0-3

            # Handle the case where message itself might be a JSON-like object
            if isinstance(message, dict):
                # If message is a dict, just pass it directly to the logger
                formatted_message = message
            elif isinstance(message, str) and (
                message.startswith("{") and ":" in message
            ):
                # If message looks like JSON but isn't a dict yet, it will be handled by _format_fastify_log
                formatted_message = message
            else:
                # Regular message
                formatted_message = message

            # Log using the structured logger
            self.logger.log(
                formatted_message,
                level=internal_level,
                category=category,
                auxiliary=auxiliary,
            )

        except Exception as e:
            self.logger.error(f"Error processing log message: {str(e)}")

    def _log(
        self, message: str, level: int = 1, category: str = None, auxiliary: dict = None
    ):
        """
        Enhanced logging method that uses the StagehandLogger.

        Args:
            message: The message to log
            level: Verbosity level (0=error, 1=info, 2=detailed, 3=debug)
            category: Optional category for the message
            auxiliary: Optional auxiliary data to include
        """
        # Use the structured logger
        self.logger.log(message, level=level, category=category, auxiliary=auxiliary)

    def _handle_llm_metrics(
        self, response: Any, inference_time_ms: int, function_name=None
    ):
        """
        Callback to handle metrics from LLM responses.

        Args:
            response: The litellm response object
            inference_time_ms: Time taken for inference in milliseconds
            function_name: The function that generated the metrics (name or enum value)
        """
        # Default to AGENT only if no function_name is provided
        if function_name is None:
            function_enum = StagehandFunctionName.AGENT
        # Convert string function_name to enum if needed
        elif isinstance(function_name, str):
            try:
                function_enum = getattr(StagehandFunctionName, function_name.upper())
            except (AttributeError, KeyError):
                # If conversion fails, default to AGENT
                function_enum = StagehandFunctionName.AGENT
        else:
            # Use the provided enum value
            function_enum = function_name

        self.update_metrics_from_response(function_enum, response, inference_time_ms)


# Bind the imported API methods to the Stagehand class
Stagehand._create_session = _create_session
Stagehand._execute = _execute<|MERGE_RESOLUTION|>--- conflicted
+++ resolved
@@ -1,9 +1,6 @@
 import asyncio
 import os
-<<<<<<< HEAD
 import shutil
-=======
->>>>>>> f1a28b51
 import signal
 import sys
 import tempfile
@@ -257,7 +254,6 @@
                 return
 
             self.__class__._cleanup_called = True
-<<<<<<< HEAD
             if self.env == "BROWSERBASE":
                 print(
                     f"\n[{signal.Signals(sig).name}] received. Ending Browserbase session..."
@@ -266,11 +262,6 @@
                 print(
                     f"\n[{signal.Signals(sig).name}] received. Cleaning up Stagehand resources..."
                 )
-=======
-            print(
-                f"\n[{signal.Signals(sig).name}] received. Ending Browserbase session..."
-            )
->>>>>>> f1a28b51
 
             try:
                 # Try to get the current event loop
