from typing import Any, Callable, Literal, Optional

from browserbase.types import SessionCreateParams as BrowserbaseSessionCreateParams
from pydantic import BaseModel, ConfigDict, Field

from stagehand.schemas import AvailableModel


class StagehandConfig(BaseModel):
    """
    Configuration for the Stagehand client.

    Attributes:
        env (str): Environment type. 'BROWSERBASE' for remote usage
        api_key (Optional[str]): BrowserbaseAPI key for authentication.
        project_id (Optional[str]): Browserbase Project identifier.
        api_url (Optional[str]): Stagehand API URL.
        browserbase_session_create_params (Optional[BrowserbaseSessionCreateParams]): Browserbase session create params.
        browserbase_session_id (Optional[str]): Session ID for resuming Browserbase sessions.
        model_name (Optional[str]): Name of the model to use.
        model_api_key (Optional[str]): Model API key.
        logger (Optional[Callable[[Any], None]]): Custom logging function.
        verbose (Optional[int]): Verbosity level for logs (1=minimal, 2=medium, 3=detailed).
        use_rich_logging (bool): Whether to use Rich for colorized logging.
        dom_settle_timeout_ms (Optional[int]): Timeout for DOM to settle (in milliseconds).
        enable_caching (Optional[bool]): Enable caching functionality.
        self_heal (Optional[bool]): Enable self-healing functionality.
        wait_for_captcha_solves (Optional[bool]): Whether to wait for CAPTCHA to be solved.
        act_timeout_ms (Optional[int]): Timeout for act commands (in milliseconds).
        headless (bool): Run browser in headless mode
        system_prompt (Optional[str]): System prompt to use for LLM interactions.
        local_browser_launch_options (Optional[dict[str, Any]]): Local browser launch options.
        use_api (bool): Whether to use API mode.
        experimental (bool): Enable experimental features.
    """

    env: Literal["BROWSERBASE", "LOCAL"] = "BROWSERBASE"
    api_key: Optional[str] = Field(
        None, alias="apiKey", description="Browserbase API key for authentication"
    )
    project_id: Optional[str] = Field(
        None, alias="projectId", description="Browserbase project ID"
    )
    api_url: Optional[str] = Field(
        "https://api.stagehand.browserbase.com/v1",
        alias="apiUrl",
        description="Stagehand API URL",
    )
    model_api_key: Optional[str] = Field(
        None, alias="modelApiKey", description="Model API key"
    )
    verbose: Optional[int] = Field(
        1,
        description="Verbosity level for logs: 0=minimal (ERROR), 1=medium (INFO), 2=detailed (DEBUG)",
    )
    logger: Optional[Callable[[Any], None]] = Field(
        None, description="Custom logging function"
    )
    use_rich_logging: Optional[bool] = Field(
        True, description="Whether to use Rich for colorized logging"
    )
    dom_settle_timeout_ms: Optional[int] = Field(
        3000,
        alias="domSettleTimeoutMs",
        description="Timeout for DOM to settle (in ms)",
    )
    browserbase_session_create_params: Optional[BrowserbaseSessionCreateParams] = Field(
        None,
        alias="browserbaseSessionCreateParams",
        description="Browserbase session create params",
    )
    enable_caching: Optional[bool] = Field(
        False, alias="enableCaching", description="Enable caching functionality"
    )
    browserbase_session_id: Optional[str] = Field(
        None,
        alias="browserbaseSessionID",
        description="Session ID for resuming Browserbase sessions",
    )
    model_name: Optional[str] = Field(
        AvailableModel.GPT_4O, alias="modelName", description="Name of the model to use"
    )
    self_heal: Optional[bool] = Field(
        True, alias="selfHeal", description="Enable self-healing functionality"
    )
    wait_for_captcha_solves: Optional[bool] = Field(
        False,
        alias="waitForCaptchaSolves",
        description="Whether to wait for CAPTCHA to be solved",
    )
    system_prompt: Optional[str] = Field(
        None,
        alias="systemPrompt",
        description="System prompt to use for LLM interactions",
    )
    local_browser_launch_options: Optional[dict[str, Any]] = Field(
        {},
        alias="localBrowserLaunchOptions",
        description="Local browser launch options",
    )
<<<<<<< HEAD
    use_api: bool = Field(True, alias="useAPI", description="Whether to use API mode")
    experimental: bool = Field(False, description="Enable experimental features")
=======
    use_api: Optional[bool] = Field(
        True,
        alias=None,
        description="Whether to use the Stagehand API",
    )
    experimental: Optional[bool] = Field(
        False,
        alias=None,
        description="Whether to use experimental features",
    )
>>>>>>> 0336cadb

    model_config = ConfigDict(populate_by_name=True)

    def with_overrides(self, **overrides) -> "StagehandConfig":
        """
        Create a new config instance with the specified overrides.

        Args:
            **overrides: Key-value pairs to override in the config

        Returns:
            StagehandConfig: New config instance with overrides applied
        """
        config_dict = self.model_dump()
        config_dict.update(overrides)
        return StagehandConfig(**config_dict)


# Default configuration instance
default_config = StagehandConfig()<|MERGE_RESOLUTION|>--- conflicted
+++ resolved
@@ -98,10 +98,6 @@
         alias="localBrowserLaunchOptions",
         description="Local browser launch options",
     )
-<<<<<<< HEAD
-    use_api: bool = Field(True, alias="useAPI", description="Whether to use API mode")
-    experimental: bool = Field(False, description="Enable experimental features")
-=======
     use_api: Optional[bool] = Field(
         True,
         alias=None,
@@ -112,7 +108,6 @@
         alias=None,
         description="Whether to use experimental features",
     )
->>>>>>> 0336cadb
 
     model_config = ConfigDict(populate_by_name=True)
 
