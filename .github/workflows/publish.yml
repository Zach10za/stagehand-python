name: Publish to PyPI

on:
  workflow_dispatch:
    inputs:
      release_type:
        description: 'Release type (patch, minor, major)'
        required: true
        default: 'patch'
        type: choice
        options:
          - patch
          - minor
          - major
      create_release:
        description: 'Create GitHub Release'
        required: true
        default: true
        type: boolean

jobs:
  build-and-publish:
    runs-on: ubuntu-latest
    steps:
      - name: Check out repository
        uses: actions/checkout@v4
        with:
          fetch-depth: 0
          
      - name: Set up Python
        uses: actions/setup-python@v4
        with:
          python-version: '3.11'
          
      - name: Install dependencies
        run: |
          python -m pip install --upgrade pip
<<<<<<< HEAD
          pip install build twine wheel setuptools ruff black
=======
          pip install build twine wheel setuptools ruff black tomllib
>>>>>>> 0c54d5cd
          pip install -r requirements.txt
          if [ -f requirements-dev.txt ]; then pip install -r requirements-dev.txt; fi
          
      - name: Run linting and formatting
        run: |
          # Run linter
          black --check --diff stagehand
          
          # Run Ruff formatter check (without modifying files)
          ruff check stagehand
          
      # Commenting to cut release
      # - name: Run tests
      #   run: |
      #     pytest
<<<<<<< HEAD
=======
          
      - name: Calculate new version
        id: version
        run: |
          # Get current version from pyproject.toml
          CURRENT_VERSION=$(python -c "import tomllib; print(tomllib.load(open('pyproject.toml', 'rb'))['project']['version'])")
          echo "current_version=$CURRENT_VERSION" >> $GITHUB_OUTPUT
          
          # Parse version components
          IFS='.' read -r MAJOR MINOR PATCH <<< "$CURRENT_VERSION"
>>>>>>> 0c54d5cd
          
      - name: Get project version
        id: get_version
        run: |
          VERSION=$(python -c "import tomli; print(tomli.load(open('pyproject.toml', 'rb'))['project']['version'])")
          echo "version=$VERSION" >> $GITHUB_OUTPUT

      - name: Build package
        run: |
          python -m build
          
      - name: Upload to PyPI
        env:
          TWINE_USERNAME: __token__
          TWINE_PASSWORD: ${{ secrets.PYPI_API_TOKEN }}
        run: |
          twine upload dist/*
          
      - name: Create GitHub Release
        if: ${{ github.event.inputs.create_release == 'true' }}
        uses: softprops/action-gh-release@v1
        with:
          tag_name: v${{ steps.get_version.outputs.version }}
          name: Release v${{ steps.get_version.outputs.version }}
          generate_release_notes: true <|MERGE_RESOLUTION|>--- conflicted
+++ resolved
@@ -35,11 +35,7 @@
       - name: Install dependencies
         run: |
           python -m pip install --upgrade pip
-<<<<<<< HEAD
-          pip install build twine wheel setuptools ruff black
-=======
           pip install build twine wheel setuptools ruff black tomllib
->>>>>>> 0c54d5cd
           pip install -r requirements.txt
           if [ -f requirements-dev.txt ]; then pip install -r requirements-dev.txt; fi
           
@@ -55,19 +51,6 @@
       # - name: Run tests
       #   run: |
       #     pytest
-<<<<<<< HEAD
-=======
-          
-      - name: Calculate new version
-        id: version
-        run: |
-          # Get current version from pyproject.toml
-          CURRENT_VERSION=$(python -c "import tomllib; print(tomllib.load(open('pyproject.toml', 'rb'))['project']['version'])")
-          echo "current_version=$CURRENT_VERSION" >> $GITHUB_OUTPUT
-          
-          # Parse version components
-          IFS='.' read -r MAJOR MINOR PATCH <<< "$CURRENT_VERSION"
->>>>>>> 0c54d5cd
           
       - name: Get project version
         id: get_version
